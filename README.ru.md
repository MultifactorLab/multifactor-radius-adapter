--- conflicted
+++ resolved
@@ -409,8 +409,6 @@
    }
    ```
 
-<<<<<<< HEAD
-=======
 ### Использование переменных окружения
 
 Есть еще один способ конфигурации адаптера - с помощью установки переменных окружения.  
@@ -485,7 +483,6 @@
 export RAD_my-rad_APPSETTINGS__FirstFactorAuthenticationSource=ActiveDirectory
 ```
 
->>>>>>> 893b452f
 ## Запуск компонента
 
 После настройки конфигурации запустите компонент:
