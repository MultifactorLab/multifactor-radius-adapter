using System.Net;
<<<<<<< HEAD
using Multifactor.Radius.Adapter.v2.Core;
=======
using Multifactor.Core.Ldap.Schema;
>>>>>>> d740b332
using Multifactor.Radius.Adapter.v2.Core.Auth;
using Multifactor.Radius.Adapter.v2.Core.Configuration.Client;
using Multifactor.Radius.Adapter.v2.Core.Ldap;
using Multifactor.Radius.Adapter.v2.Core.Pipeline;
using Multifactor.Radius.Adapter.v2.Core.Pipeline.Settings;
using Multifactor.Radius.Adapter.v2.Core.Radius.Packet;

namespace Multifactor.Radius.Adapter.v2.Infrastructure.Pipeline.Context;

public interface IRadiusPipelineExecutionContext
{
    IPipelineExecutionSettings Settings { get; }
    ILdapProfile UserLdapProfile { get; set; }
    IRadiusPacket RequestPacket { get; }
<<<<<<< HEAD
    IRadiusPacket ResponsePacket { get; set; }
    IAuthenticationState AuthenticationState { get; set; }
    IResponseInformation ResponseInformation { get; set; }
=======
    IRadiusPacket? ResponsePacket { get; set; }
    IAuthenticationState AuthenticationState { get;  }
    IResponseInformation ResponseInformation { get; }
>>>>>>> d740b332
    IExecutionState ExecutionState { get; }
    string? MustChangePasswordDomain { get; set; }
    public IPEndPoint RemoteEndpoint { get; set; }
    public IPEndPoint ProxyEndpoint { get; set; }
<<<<<<< HEAD
    public UserPassphrase Passphrase { get; set; }
=======
    public ILdapSchema? LdapSchema { get; set; }
>>>>>>> d740b332
    ILdapServerConfiguration FirstFactorLdapServerConfiguration { get; set; }
}<|MERGE_RESOLUTION|>--- conflicted
+++ resolved
@@ -1,9 +1,7 @@
 using System.Net;
-<<<<<<< HEAD
+using Multifactor.Core.Ldap.Schema;
 using Multifactor.Radius.Adapter.v2.Core;
-=======
-using Multifactor.Core.Ldap.Schema;
->>>>>>> d740b332
+using Multifactor.Radius.Adapter.v2.Core;
 using Multifactor.Radius.Adapter.v2.Core.Auth;
 using Multifactor.Radius.Adapter.v2.Core.Configuration.Client;
 using Multifactor.Radius.Adapter.v2.Core.Ldap;
@@ -18,23 +16,14 @@
     IPipelineExecutionSettings Settings { get; }
     ILdapProfile UserLdapProfile { get; set; }
     IRadiusPacket RequestPacket { get; }
-<<<<<<< HEAD
-    IRadiusPacket ResponsePacket { get; set; }
+    IRadiusPacket? ResponsePacket { get; set; }
     IAuthenticationState AuthenticationState { get; set; }
     IResponseInformation ResponseInformation { get; set; }
-=======
-    IRadiusPacket? ResponsePacket { get; set; }
-    IAuthenticationState AuthenticationState { get;  }
-    IResponseInformation ResponseInformation { get; }
->>>>>>> d740b332
     IExecutionState ExecutionState { get; }
     string? MustChangePasswordDomain { get; set; }
     public IPEndPoint RemoteEndpoint { get; set; }
     public IPEndPoint ProxyEndpoint { get; set; }
-<<<<<<< HEAD
+    public ILdapSchema? LdapSchema { get; set; }
+    ILdapServerConfiguration FirstFactorLdapServerConfiguration { get; set; }
     public UserPassphrase Passphrase { get; set; }
-=======
-    public ILdapSchema? LdapSchema { get; set; }
->>>>>>> d740b332
-    ILdapServerConfiguration FirstFactorLdapServerConfiguration { get; set; }
 }