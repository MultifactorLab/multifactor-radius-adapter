--- conflicted
+++ resolved
@@ -19,13 +19,8 @@
     IResponseInformation ResponseInformation { get; }
     IExecutionState ExecutionState { get; }
     string MustChangePasswordDomain { get; set; }
-    public IPEndPoint RemoteEndpoint { get; set; }
-<<<<<<< HEAD
-    public IPEndPoint ProxyEndpoint { get; set; }
-    public ILdapServerConfiguration FirstFactorLdapServerConfiguration { get; set; }
-    public UserPassphrase Passphrase { get; set; }
-=======
-    public IPEndPoint? ProxyEndpoint { get; set; }
+    IPEndPoint RemoteEndpoint { get; set; }
+    IPEndPoint? ProxyEndpoint { get; set; }
     ILdapServerConfiguration FirstFactorLdapServerConfiguration { get; set; }
->>>>>>> 8d163529
+    UserPassphrase Passphrase { get; set; }
 }