--- conflicted
+++ resolved
@@ -19,18 +19,10 @@
     IAuthenticationState AuthenticationState { get; set; }
     IResponseInformation ResponseInformation { get; set; }
     IExecutionState ExecutionState { get; }
-<<<<<<< HEAD
-    string MustChangePasswordDomain { get; set; }
-    public IPEndPoint RemoteEndpoint { get; set; }
-    public IPEndPoint ProxyEndpoint { get; set; }
-    public ILdapSchema? LdapSchema { get; set; }
-    ILdapServerConfiguration FirstFactorLdapServerConfiguration { get; set; } //TODO remove
-=======
     string? MustChangePasswordDomain { get; set; }
     IPEndPoint RemoteEndpoint { get; set; }
     IPEndPoint? ProxyEndpoint { get; set; }
     ILdapSchema? LdapSchema { get; set; }
-    ILdapServerConfiguration FirstFactorLdapServerConfiguration { get; set; }
+    ILdapServerConfiguration FirstFactorLdapServerConfiguration { get; set; } //TODO remove
     UserPassphrase Passphrase { get; set; }
->>>>>>> c76ecfc8
 }