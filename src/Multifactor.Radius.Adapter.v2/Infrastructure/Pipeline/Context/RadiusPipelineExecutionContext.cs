--- conflicted
+++ resolved
@@ -1,5 +1,4 @@
 using System.Net;
-using Multifactor.Radius.Adapter.v2.Core;
 using Multifactor.Core.Ldap.LangFeatures;
 using Multifactor.Core.Ldap.Schema;
 using Multifactor.Radius.Adapter.v2.Core.Auth;
@@ -23,12 +22,8 @@
     public string MustChangePasswordDomain { get; set; }
     public IPEndPoint RemoteEndpoint { get; set; }
     public IPEndPoint? ProxyEndpoint { get; set; }
-<<<<<<< HEAD
-=======
     public ILdapSchema? LdapSchema { get; set; }
->>>>>>> d740b332
     public ILdapServerConfiguration FirstFactorLdapServerConfiguration { get; set; }
-    public UserPassphrase Passphrase { get; set; }
 
     public RadiusPipelineExecutionContext(IPipelineExecutionSettings settings, IRadiusPacket requestPacket)
     {
