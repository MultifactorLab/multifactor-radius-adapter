using System.Net;
<<<<<<< HEAD
using Multifactor.Radius.Adapter.v2.Core;
=======
using Multifactor.Core.Ldap.LangFeatures;
using Multifactor.Core.Ldap.Schema;
>>>>>>> d740b332
using Multifactor.Radius.Adapter.v2.Core.Auth;
using Multifactor.Radius.Adapter.v2.Core.Configuration.Client;
using Multifactor.Radius.Adapter.v2.Core.Ldap;
using Multifactor.Radius.Adapter.v2.Core.Pipeline;
using Multifactor.Radius.Adapter.v2.Core.Pipeline.Settings;
using Multifactor.Radius.Adapter.v2.Core.Radius.Packet;

namespace Multifactor.Radius.Adapter.v2.Infrastructure.Pipeline.Context;

public class RadiusPipelineExecutionContext : IRadiusPipelineExecutionContext
{
    public IPipelineExecutionSettings Settings { get; }
    public ILdapProfile UserLdapProfile { get; set; }
    public IRadiusPacket RequestPacket { get; }
<<<<<<< HEAD
    public IRadiusPacket ResponsePacket { get; set; }
    public IAuthenticationState AuthenticationState { get; set; }
    public IResponseInformation ResponseInformation { get; set; } = new ResponseInformation();
    public IExecutionState ExecutionState { get; }
    public string MustChangePasswordDomain { get; set; }
    public IPEndPoint RemoteEndpoint { get; set; }
    public IPEndPoint ProxyEndpoint { get; set; }
    public string State { get; set; }
    public UserPassphrase Passphrase { get; set; }
    public ILdapServerConfiguration FirstFactorLdapServerConfiguration { get; set; }
=======
    public IRadiusPacket? ResponsePacket { get; set; }
    public IAuthenticationState AuthenticationState { get; } = new AuthenticationState();
    public IResponseInformation ResponseInformation { get; } = new ResponseInformation();
    public IExecutionState ExecutionState { get; } = new ExecutionState();
    public string MustChangePasswordDomain { get; set; }
    public IPEndPoint RemoteEndpoint { get; set; }
    public IPEndPoint? ProxyEndpoint { get; set; }
    public ILdapSchema? LdapSchema { get; set; }
    public ILdapServerConfiguration FirstFactorLdapServerConfiguration { get; set; }

    public RadiusPipelineExecutionContext(IPipelineExecutionSettings settings, IRadiusPacket requestPacket)
    {
        Throw.IfNull(settings, nameof(settings));
        Throw.IfNull(requestPacket, nameof(requestPacket));
        
        Settings = settings;
        RequestPacket = requestPacket;
    }
>>>>>>> d740b332
}<|MERGE_RESOLUTION|>--- conflicted
+++ resolved
@@ -1,10 +1,7 @@
 using System.Net;
-<<<<<<< HEAD
-using Multifactor.Radius.Adapter.v2.Core;
-=======
 using Multifactor.Core.Ldap.LangFeatures;
 using Multifactor.Core.Ldap.Schema;
->>>>>>> d740b332
+using Multifactor.Radius.Adapter.v2.Core;
 using Multifactor.Radius.Adapter.v2.Core.Auth;
 using Multifactor.Radius.Adapter.v2.Core.Configuration.Client;
 using Multifactor.Radius.Adapter.v2.Core.Ldap;
@@ -19,26 +16,16 @@
     public IPipelineExecutionSettings Settings { get; }
     public ILdapProfile UserLdapProfile { get; set; }
     public IRadiusPacket RequestPacket { get; }
-<<<<<<< HEAD
-    public IRadiusPacket ResponsePacket { get; set; }
-    public IAuthenticationState AuthenticationState { get; set; }
+    public IRadiusPacket? ResponsePacket { get; set; }
+    public IExecutionState ExecutionState { get; } = new ExecutionState();
+    public IAuthenticationState AuthenticationState { get; set; } = new AuthenticationState();
     public IResponseInformation ResponseInformation { get; set; } = new ResponseInformation();
-    public IExecutionState ExecutionState { get; }
-    public string MustChangePasswordDomain { get; set; }
-    public IPEndPoint RemoteEndpoint { get; set; }
-    public IPEndPoint ProxyEndpoint { get; set; }
-    public string State { get; set; }
-    public UserPassphrase Passphrase { get; set; }
-    public ILdapServerConfiguration FirstFactorLdapServerConfiguration { get; set; }
-=======
-    public IRadiusPacket? ResponsePacket { get; set; }
-    public IAuthenticationState AuthenticationState { get; } = new AuthenticationState();
-    public IResponseInformation ResponseInformation { get; } = new ResponseInformation();
-    public IExecutionState ExecutionState { get; } = new ExecutionState();
     public string MustChangePasswordDomain { get; set; }
     public IPEndPoint RemoteEndpoint { get; set; }
     public IPEndPoint? ProxyEndpoint { get; set; }
     public ILdapSchema? LdapSchema { get; set; }
+    public string State { get; set; }
+    public UserPassphrase Passphrase { get; set; }
     public ILdapServerConfiguration FirstFactorLdapServerConfiguration { get; set; }
 
     public RadiusPipelineExecutionContext(IPipelineExecutionSettings settings, IRadiusPacket requestPacket)
@@ -49,5 +36,5 @@
         Settings = settings;
         RequestPacket = requestPacket;
     }
->>>>>>> d740b332
+
 }