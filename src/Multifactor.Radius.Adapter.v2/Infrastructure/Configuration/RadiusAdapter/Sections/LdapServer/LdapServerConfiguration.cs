using System.ComponentModel;
using Microsoft.Extensions.Configuration;

namespace Multifactor.Radius.Adapter.v2.Infrastructure.Configuration.RadiusAdapter.Sections.LdapServer;

public class LdapServerConfiguration
{
<<<<<<< HEAD
    [ConfigurationKeyName("connection-string")]
    [Description("connection-string")]
    public string ConnectionString { get; init; } = string.Empty;
    
    [ConfigurationKeyName("username")]
    [Description("username")]
    public string UserName { get; init; } = string.Empty;
    
    [ConfigurationKeyName("password")]
    [Description("password")]
    public string Password { get; init; } = string.Empty;

    [ConfigurationKeyName("bind-timeout-in-seconds")]
    [Description("bind-timeout-in-seconds")]
    public int BindTimeoutInSeconds { get; init; } = 30;
    
    [ConfigurationKeyName("access-groups")]
    [Description("access-groups")]
    public string AccessGroups { get; init; } = string.Empty;
    
    [ConfigurationKeyName("second-fa-groups")]
    [Description("second-fa-groups")]
    public string SecondFaGroups { get; init; } = string.Empty;
    
    [ConfigurationKeyName("second-fa-bypass-groups")]
    [Description("second-fa-bypass-groups")]
    public string SecondFaBypassGroups { get; init; } = string.Empty;
    
    [ConfigurationKeyName("load-nested-groups")]
    [Description("load-nested-groups")]
    public bool LoadNestedGroups { get; init; }
    
    [ConfigurationKeyName("nested-groups-base-dn")]
    [Description("nested-groups-base-dn")]
    public string NestedGroupsBaseDn { get; init; } = string.Empty;
    
    [ConfigurationKeyName("phone-attributes")]
    [Description("phone-attributes")]
    public string PhoneAttributes { get; init; } = string.Empty;
    
    [ConfigurationKeyName("identity-attribute")]
    [Description("identity-attribute")]
    public string IdentityAttribute { get; init; } = string.Empty;
=======
    public string? ConnectionString { get; init; }
    
    public string? UserName { get; init; }

    public string? Password { get; init; }

    public int BindTimeoutInSeconds { get; init; } = 30;

    public string? AccessGroups { get; init; }

    public string? SecondFaGroups { get; init; }

    public string? SecondFaBypassGroups { get; init; }

    public bool LoadNestedGroups { get; init; }

    public string? NestedGroupsBaseDn { get; init; }

    public string? PhoneAttributes { get; init; }

    public string? IdentityAttribute { get; init; }
>>>>>>> 85c5bd69
}<|MERGE_RESOLUTION|>--- conflicted
+++ resolved
@@ -1,75 +1,39 @@
 using System.ComponentModel;
-using Microsoft.Extensions.Configuration;
 
 namespace Multifactor.Radius.Adapter.v2.Infrastructure.Configuration.RadiusAdapter.Sections.LdapServer;
 
 public class LdapServerConfiguration
 {
-<<<<<<< HEAD
-    [ConfigurationKeyName("connection-string")]
     [Description("connection-string")]
     public string ConnectionString { get; init; } = string.Empty;
-    
-    [ConfigurationKeyName("username")]
+
     [Description("username")]
     public string UserName { get; init; } = string.Empty;
-    
-    [ConfigurationKeyName("password")]
+
     [Description("password")]
     public string Password { get; init; } = string.Empty;
 
-    [ConfigurationKeyName("bind-timeout-in-seconds")]
     [Description("bind-timeout-in-seconds")]
     public int BindTimeoutInSeconds { get; init; } = 30;
-    
-    [ConfigurationKeyName("access-groups")]
+
     [Description("access-groups")]
     public string AccessGroups { get; init; } = string.Empty;
-    
-    [ConfigurationKeyName("second-fa-groups")]
+
     [Description("second-fa-groups")]
     public string SecondFaGroups { get; init; } = string.Empty;
-    
-    [ConfigurationKeyName("second-fa-bypass-groups")]
+
     [Description("second-fa-bypass-groups")]
     public string SecondFaBypassGroups { get; init; } = string.Empty;
-    
-    [ConfigurationKeyName("load-nested-groups")]
+
     [Description("load-nested-groups")]
     public bool LoadNestedGroups { get; init; }
-    
-    [ConfigurationKeyName("nested-groups-base-dn")]
+
     [Description("nested-groups-base-dn")]
     public string NestedGroupsBaseDn { get; init; } = string.Empty;
-    
-    [ConfigurationKeyName("phone-attributes")]
+
     [Description("phone-attributes")]
     public string PhoneAttributes { get; init; } = string.Empty;
-    
-    [ConfigurationKeyName("identity-attribute")]
+
     [Description("identity-attribute")]
     public string IdentityAttribute { get; init; } = string.Empty;
-=======
-    public string? ConnectionString { get; init; }
-    
-    public string? UserName { get; init; }
-
-    public string? Password { get; init; }
-
-    public int BindTimeoutInSeconds { get; init; } = 30;
-
-    public string? AccessGroups { get; init; }
-
-    public string? SecondFaGroups { get; init; }
-
-    public string? SecondFaBypassGroups { get; init; }
-
-    public bool LoadNestedGroups { get; init; }
-
-    public string? NestedGroupsBaseDn { get; init; }
-
-    public string? PhoneAttributes { get; init; }
-
-    public string? IdentityAttribute { get; init; }
->>>>>>> 85c5bd69
 }