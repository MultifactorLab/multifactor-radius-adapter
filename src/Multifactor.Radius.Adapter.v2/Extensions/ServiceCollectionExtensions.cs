using Microsoft.Extensions.DependencyInjection;
using Microsoft.Extensions.DependencyInjection.Extensions;
using Multifactor.Core.Ldap.Schema;
using Multifactor.Radius.Adapter.v2.Core.Configuration.Client.Build;
using Multifactor.Radius.Adapter.v2.Core.Configuration.Service;
using Multifactor.Radius.Adapter.v2.Core.Configuration.Service.Build;
using Multifactor.Radius.Adapter.v2.Core.FirstFactor;
using Multifactor.Radius.Adapter.v2.Core.Radius.Attributes;
using Multifactor.Radius.Adapter.v2.Infrastructure.Configuration.RadiusAdapter.Build;
using Multifactor.Radius.Adapter.v2.Infrastructure.Pipeline;
using Multifactor.Radius.Adapter.v2.Infrastructure.Pipeline.Builder;
using Multifactor.Radius.Adapter.v2.Infrastructure.Pipeline.Steps;
<<<<<<< HEAD
using Multifactor.Radius.Adapter.v2.Services.Ldap;
=======
using Multifactor.Radius.Adapter.v2.Server.Udp;
>>>>>>> 8d163529

namespace Multifactor.Radius.Adapter.v2.Extensions;

public static class ServiceCollectionExtensions
{
    public static void AddPipeline(
        this IServiceCollection services,
        string pipelineKey,
        PipelineConfiguration pipelineConfiguration)
    {
        if (pipelineConfiguration is null)
            throw new ArgumentNullException(nameof(pipelineConfiguration));

        foreach (var stepType in pipelineConfiguration.PipelineStepsTypes)
        {
            if (!typeof(IRadiusPipelineStep).IsAssignableFrom(stepType))
            {
                throw new ArgumentException(
                    $"The type {stepType.FullName} does not implement {nameof(IRadiusPipelineStep)}");
            }

            services.TryAddTransient(stepType);
        }

        services.TryAddTransient<IPipelineBuilder, PipelineBuilder>();
        services.AddKeyedSingleton<IRadiusPipeline>(pipelineKey, (serviceProvider, x) =>
        {
            var pipelineBuilder = serviceProvider.GetRequiredService<IPipelineBuilder>();
            foreach (var type in pipelineConfiguration.PipelineStepsTypes)
            {
                var step = (IRadiusPipelineStep)serviceProvider.GetRequiredService(type);
                pipelineBuilder.AddPipelineStep(step);
            }

            return pipelineBuilder.Build()!;
        });
    }

    public static void AddPipelines(this IServiceCollection services)
    {
        services.AddPipelineSteps();
        services.AddSingleton<IPipelineProvider, PipelineProvider>();
        services.AddSingleton<IPipelineConfigurationFactory, PipelineConfigurationFactory>();
        services.AddTransient<IPipelineBuilder, PipelineBuilder>();
    }

    public static void AddConfiguration(this IServiceCollection services)
    {
        services.AddSingleton<IClientConfigurationsProvider, DefaultClientConfigurationsProvider>();

        services.AddSingleton<IServiceConfigurationFactory, ServiceConfigurationFactory>();
        services.AddSingleton<IClientConfigurationFactory, ClientConfigurationFactory>();

        services.AddSingleton(prov =>
        {
            var rootConfig = RadiusAdapterConfigurationProvider.GetRootConfiguration();
            var factory = prov.GetRequiredService<IServiceConfigurationFactory>();

            var config = factory.CreateConfig(rootConfig);

            return config;
        });
    }

<<<<<<< HEAD
    public static void AddLdapSchemaLoader(this IServiceCollection services)
    {
        services.AddSingleton<LdapSchemaLoader>();
        services.AddSingleton<ILdapSchemaLoader, CustomLdapSchemaLoader>();
=======
    public static void AddUdpClient(this IServiceCollection services)
    {
        services.AddSingleton<IUdpClient>(prov =>
        {
            var config = prov.GetService<IServiceConfiguration>();
            if (config == null)
                throw new NullReferenceException("Provided service configuration is null");
            return new CustomUdpClient(config.ServiceServerEndpoint);
        });
    }

    public static void AddRadiusDictionary(this IServiceCollection services)
    {
        services.AddSingleton<RadiusDictionary>();
        services.AddSingleton<IRadiusDictionary, RadiusDictionary>(prov =>
        {
            var dict = prov.GetRequiredService<RadiusDictionary>();
            dict.Read();
            return dict;
        });
    }

    public static void AddFirstFactor(this IServiceCollection services)
    {
        services.AddSingleton<IFirstFactorProcessorProvider, FirstFactorProcessorProvider>();
        services.AddTransient<IFirstFactorProcessor, LdapFirstFactorProcessor>();
        services.AddTransient<IFirstFactorProcessor, RadiusFirstFactorProcessor>();
        services.AddTransient<IFirstFactorProcessor, NoneFirstFactorProcessor>();
    }

    private static void AddPipelineSteps(this IServiceCollection services)
    {
        services.AddTransient<AccessChallengeStep>();
        services.AddTransient<AccessRequestFilteringStep>();
        services.AddTransient<CheckingMembershipStep>();
        services.AddTransient<FirstFactorStep>();
        services.AddTransient<ProfileLoadingStep>();
        services.AddTransient<SecondFactorStep>();
        services.AddTransient<StatusServerFilteringStep>();
>>>>>>> 8d163529
    }
}<|MERGE_RESOLUTION|>--- conflicted
+++ resolved
@@ -10,11 +10,8 @@
 using Multifactor.Radius.Adapter.v2.Infrastructure.Pipeline;
 using Multifactor.Radius.Adapter.v2.Infrastructure.Pipeline.Builder;
 using Multifactor.Radius.Adapter.v2.Infrastructure.Pipeline.Steps;
-<<<<<<< HEAD
+using Multifactor.Radius.Adapter.v2.Server.Udp;
 using Multifactor.Radius.Adapter.v2.Services.Ldap;
-=======
-using Multifactor.Radius.Adapter.v2.Server.Udp;
->>>>>>> 8d163529
 
 namespace Multifactor.Radius.Adapter.v2.Extensions;
 
@@ -79,12 +76,6 @@
         });
     }
 
-<<<<<<< HEAD
-    public static void AddLdapSchemaLoader(this IServiceCollection services)
-    {
-        services.AddSingleton<LdapSchemaLoader>();
-        services.AddSingleton<ILdapSchemaLoader, CustomLdapSchemaLoader>();
-=======
     public static void AddUdpClient(this IServiceCollection services)
     {
         services.AddSingleton<IUdpClient>(prov =>
@@ -124,6 +115,11 @@
         services.AddTransient<ProfileLoadingStep>();
         services.AddTransient<SecondFactorStep>();
         services.AddTransient<StatusServerFilteringStep>();
->>>>>>> 8d163529
+    }
+
+    public static void AddLdapSchemaLoader(this IServiceCollection services)
+    {
+        services.AddSingleton<LdapSchemaLoader>();
+        services.AddSingleton<ILdapSchemaLoader, CustomLdapSchemaLoader>();
     }
 }