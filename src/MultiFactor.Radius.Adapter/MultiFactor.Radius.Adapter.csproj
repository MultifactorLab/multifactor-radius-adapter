--- conflicted
+++ resolved
@@ -29,7 +29,6 @@
 	</PropertyGroup>
 
 	<ItemGroup>
-<<<<<<< HEAD
 	  <Content Remove="App.config" />
 	</ItemGroup>
 
@@ -38,11 +37,8 @@
 	</ItemGroup>
 
 	<ItemGroup>
-    <PackageReference Include="IPAddressRange" Version="4.2.0" />
-=======
     <PackageReference Include="Elastic.CommonSchema.Serilog" Version="8.6.1" />
     <PackageReference Include="IPAddressRange" Version="6.0.0" />
->>>>>>> b9d0a454
     <PackageReference Include="LdapForNet" Version="2.7.11" />
     <PackageReference Include="Microsoft.Extensions.Hosting" Version="8.0.0" />
     <PackageReference Include="Serilog" Version="3.1.1" />
