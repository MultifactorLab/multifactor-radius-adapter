﻿using System.Collections.Generic;
using System.Net;
using MultiFactor.Radius.Adapter.Core;
using MultiFactor.Radius.Adapter.Infrastructure.Configuration.Features.AuthenticatedClientCacheFeature;
using MultiFactor.Radius.Adapter.Infrastructure.Configuration.Features.PreAuthModeFeature;
using MultiFactor.Radius.Adapter.Infrastructure.Configuration.Features.PrivacyModeFeature;
using MultiFactor.Radius.Adapter.Infrastructure.Configuration.Features.RandomWaiterFeature;
using MultiFactor.Radius.Adapter.Infrastructure.Configuration.Features.UserNameTransform;

namespace MultiFactor.Radius.Adapter.Infrastructure.Configuration.ClientLevel;

public interface IClientConfiguration
{
    string[] ActiveDirectory2FaBypassGroup { get; }
    string[] ActiveDirectory2FaGroup { get; }
    string ActiveDirectoryDomain { get; }
    string[] ActiveDirectoryGroups { get; }
    AuthenticatedClientCacheConfig AuthenticationCacheLifetime { get; }
    bool BypassSecondFactorWhenApiUnreachable { get; }
    string CallingStationIdVendorAttribute { get; }
    bool CheckMembership { get; }
    AuthenticationSource FirstFactorAuthenticationSource { get; }
    string LdapBindDn { get; }
    bool LoadActiveDirectoryNestedGroups { get; }
    ApiCredential ApiCredential { get; }
    string Name { get; }
    IPEndPoint NpsServerEndpoint { get; }
    string[] PhoneAttributes { get; }
    PrivacyModeDescriptor PrivacyMode { get; }
    IReadOnlyDictionary<string, RadiusReplyAttributeValue[]> RadiusReplyAttributes { get; }
    string RadiusSharedSecret { get; }
    string ServiceAccountPassword { get; }
    string ServiceAccountUser { get; }
    IPEndPoint ServiceClientEndpoint { get; }
    string SignUpGroups { get; }
    string[] SplittedActiveDirectoryDomains { get; }
<<<<<<< HEAD
    string[] SplittedNestedGroupsBaseDn { get; }
    UserNameTransformRule[] UserNameTransformRules { get; }
=======
    UserNameTransformRules UserNameTransformRules { get; }
>>>>>>> 951ccea1
    public string TwoFAIdentityAttribute { get; }
    public bool UseIdentityAttribute => !string.IsNullOrEmpty(TwoFAIdentityAttribute);
    bool ShouldLoadUserGroups();
    RandomWaiterConfig InvalidCredentialDelay { get; }
    PreAuthModeDescriptor PreAuthnMode { get; }
    bool IsFreeIpa { get; }
}<|MERGE_RESOLUTION|>--- conflicted
+++ resolved
@@ -34,12 +34,8 @@
     IPEndPoint ServiceClientEndpoint { get; }
     string SignUpGroups { get; }
     string[] SplittedActiveDirectoryDomains { get; }
-<<<<<<< HEAD
     string[] SplittedNestedGroupsBaseDn { get; }
-    UserNameTransformRule[] UserNameTransformRules { get; }
-=======
     UserNameTransformRules UserNameTransformRules { get; }
->>>>>>> 951ccea1
     public string TwoFAIdentityAttribute { get; }
     public bool UseIdentityAttribute => !string.IsNullOrEmpty(TwoFAIdentityAttribute);
     bool ShouldLoadUserGroups();
