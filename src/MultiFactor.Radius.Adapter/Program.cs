--- conflicted
+++ resolved
@@ -14,29 +14,23 @@
 using System;
 using System.Text;
 
-<<<<<<< HEAD
+
 IHost host = null;
-=======
-var builder = RadiusHost.CreateApplicationBuilder(args);
-builder.AddLogging();
-builder.ConfigureApplication();
 
-builder.UseMiddleware<StatusServerMiddleware>();
-builder.UseMiddleware<AccessRequestFilterMiddleware>();
-builder.UseMiddleware<TransformUserNameMiddleware>();
-builder.UseMiddleware<AccessChallengeMiddleware>();
-builder.UseMiddleware<AnonymousFirstFactorAuthenticationMiddleware>();
-builder.UseMiddleware<PreSecondFactorAuthenticationMiddleware>();
-builder.UseMiddleware<FirstFactorAuthenticationMiddleware>();
-builder.UseMiddleware<SecondFactorAuthenticationMiddleware>();
-
-var host = builder.Build();
-
->>>>>>> 7e0d7062
 try
 {
-    var builder = Host.CreateApplicationBuilder(args);
+    var builder = RadiusHost.CreateApplicationBuilder(args);
+    builder.AddLogging();
     builder.ConfigureApplication();
+
+    builder.UseMiddleware<StatusServerMiddleware>();
+    builder.UseMiddleware<AccessRequestFilterMiddleware>();
+    builder.UseMiddleware<TransformUserNameMiddleware>();
+    builder.UseMiddleware<AccessChallengeMiddleware>();
+    builder.UseMiddleware<AnonymousFirstFactorAuthenticationMiddleware>();
+    builder.UseMiddleware<PreSecondFactorAuthenticationMiddleware>();
+    builder.UseMiddleware<FirstFactorAuthenticationMiddleware>();
+    builder.UseMiddleware<SecondFactorAuthenticationMiddleware>();
 
     host = builder.Build();
     host.Run();
@@ -47,17 +41,14 @@
 
     if (Log.Logger != null && Log.IsEnabled(LogEventLevel.Error))
     {
-        Log.Logger.Error($"Unable to start: {errorMessage}");
+        Log.Logger.Error(ex, "Unable to start: {Message:l}", errorMessage);
     }
     else
     {
         Console.WriteLine($"Unable to start: {errorMessage}");
     }
 
-    if (host != null)
-    {
-        await host.StopAsync();
-    }
+    await host?.StopAsync();
 }
 
 static string FlattenException(Exception exception)
