--- conflicted
+++ resolved
@@ -1,12 +1,8 @@
-<<<<<<< HEAD
 #See https://aka.ms/customizecontainer to learn how to customize your debug container and how Visual Studio uses this Dockerfile to build your images for faster debugging.
 
 FROM mcr.microsoft.com/dotnet/aspnet:8.0 AS base
 RUN apt-get update && apt-get install -y libldap-2.5-0
 RUN ln -s libldap-2.5.so.0 /usr/lib/x86_64-linux-gnu/libldap.so.2
-=======
-﻿FROM mcr.microsoft.com/dotnet/aspnet:6.0 AS base
->>>>>>> e85ed9ae
 WORKDIR /app
 EXPOSE 80
 EXPOSE 443
